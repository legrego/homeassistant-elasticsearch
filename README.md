--- conflicted
+++ resolved
@@ -1,245 +1,214 @@
-Elasticsearch Component for Home-Assistant
-![build](https://github.com/legrego/homeassistant-elasticsearch/workflows/build/badge.svg)
-[![hacs_badge](https://img.shields.io/badge/HACS-Default-orange.svg)](https://github.com/custom-components/hacs)
-=====
-
-Publish HASS events to your [Elasticsearch](https://elastic.co) cluster!
-
-## Features
-
-- Effeciently publishes Home-Assistant events to Elasticsearch using the Bulk API
-- Automatically maintains Indexes and Index Templates using Index Lifecycle Management ("ILM")
-- Supports [X-Pack Security](https://www.elastic.co/products/x-pack/security) via optional username and password
-- Tracks the Elasticsearch cluster health in the `sensor.es_cluster_health` sensor
-- Exclude specific entities or groups from publishing
-
-## Compatibility
-
-- Elasticsearch 7.x (Self or [Cloud](https://www.elastic.co/cloud) hosted), with or without [X-Pack](https://www.elastic.co/products/x-pack).
-- [Elastic Common Schema version 1.0.0](https://github.com/elastic/ecs/releases/tag/v1.0.0)
-- [Home Assistant Community Store](https://github.com/custom-components/hacs)
-
-## Getting Started
-
-The Elasticsearch component requires, well, [Elasticsearch](https://www.elastic.co/products/elasticsearch)!
-This component will not host or configure Elasticsearch for you, but there are many ways to run your own cluster.
-Elasticsearch is open source and free to use: just bring your own hardware!
-Elastic has a [great setup guide](https://www.elastic.co/start) if you need help getting your first cluster up and running.
-
-If you don't want to maintain your own cluster, then give the [Elastic Cloud](https://www.elastic.co/cloud) a try! There is a free trial available to get you started.
-
-## Installation (preferred method)
-
-This component supports interactive configuration via Home Assistant's integration configuration page.
-This will be the only supported configuration method in the future.
-
-1. Copy the contents of `custom_components` to your `$HASS_CONFIG/custom_components` directory, where `$HASS_CONFIG` is the location on your machine where Home-Assistant lives.
-   Example: `/home/pi/.homeassistant` and `/home/pi/.homeassistant/custom_components`. You may have to create the `custom_components` directory yourself.
-2. Restart Home-Assistant.
-3. From the `Integrations` configuration menu, add a new `Elasticsearch` integration.
-4. Provide connection information and optionally credentials to begin setup.
-5. Once the integration is setup, you may tweak all settings via the "Options" button on the integrations page.
-
-## Installation (deprecated method)
-
-This component supports yaml-based configuration, but this is deprecated, and will be removed in a future release. Please migrate to the UI-based approach outlined above. Please file an issue if you have any trouble migrating to the new setup process.
-
-1. Copy the contents of `custom_components` to your `$HASS_CONFIG/custom_components` directory, where `$HASS_CONFIG` is the location on your machine where Home-Assistant lives.
-   Example: `/home/pi/.homeassistant` and `/home/pi/.homeassistant/custom_components`. You may have to create the `custom_components` directory yourself.
-2. Configure the component in `$HASS_CONFIG/configuration.yaml` (see Configuration section below)
-3. Restart Home-Assistant
-
-### Expected file structure
-
-```
-.homeassistant/
-|-- custom_components/
-|   |-- elasticsearch/
-|       |-- __init__.py
-|       |-- const.py
-|       |-- es_doc_publisher.py
-|       |-- ...etc...
-|       |-- index_mapping.json
-|       |-- sensor.py
-
-```
-
-## Configuration
-
-This is the bare-minimum configuration you need to get up-and-running:
-
-```yaml
-<<<<<<< HEAD
-elastic:
-  # URL should point to your Elasticsearch cluster
-  url: http://localhost:9200
-=======
-elasticsearch:
-    # URL should point to your Elasticsearch cluster
-    url: http://localhost:9200
->>>>>>> 32921a45
-```
-
-### Configuration Variables
-
-All variables are optional unless marked required.
-
-#### Basic Configuration
-
-- **url** (_Required_): The URL of your Elasticsearch cluster
-- **username**: If your cluster is protected with Basic Authentication via [X-Pack Security](https://www.elastic.co/products/x-pack/security), then provide a username here
-- **password**: If your cluster is protected with Basic Authentication via [X-Pack Security](https://www.elastic.co/products/x-pack/security), then provide a password here
-- **timeout** (_default:_ `30`): Elasticsearch connection timeout (in seconds) for all outbound requests.
-- **exclude**:
-  - **domains**: Specify an optional array of domains to exclude from publishing
-  - **entities**: Specify an optional array of entity ids to exclude from publishing
-- **tags** (_default:_ [`hass`]): Specify an array of tags to include in each published document.
-
-#### Advanced Configuration
-
-- **verify_ssl** (_default:_ `true`): Set to `false` to disable SSL certificate verification.
-- **ssl_ca_path** (_default:_ `None`): Optional path to PEM encoded certificate authority bundle.
-- **index_format** (_default:_ `"hass-events"`): The format of all index names used by this component. The format specified will be used to derive the actual index names.
-  Actual names use the [Rollover API](https://www.elastic.co/guide/en/elasticsearch/reference/current/indices-rollover-index.html) convention of appending a 5-digit number to the end. e.g.: `hass-events-00001`
-- **alias** (_default:_ `"active-hass-index"`): The [index alias](https://www.elastic.co/guide/en/elasticsearch/reference/current/indices-aliases.html) which will always reference the index being written to.
-- **publish_frequency** (_default:_ `60`): Specifies how often, in seconds, this component should publish events to Elasticsearch.
-- **only_publish_changed** (_default:_ `false`): Specifies that only entities that underwent a state change should be published. When `false`, all entity states are published.
-- **ilm_enabled** (_default:_ `true`): Enables [Index Lifecycle Management](https://www.elastic.co/guide/en/elasticsearch/reference/current/index-lifecycle-management.html)
-- **ilm_policy_name** (_default:_ `home-assistant`): The ILM policy name.
-- **ilm_max_size** (_default:_ `30gb`): Specifies the `max_size` condition of the ILM rollover action.
-- **ilm_delete_after** (_default:_ `365d`): Specifies how long to retain documents after rolling over.
-
-### Example Configurations
-
-**Exclude all groups from publishing:**
-
-```yaml
-<<<<<<< HEAD
-elastic:
-  # URL should point to your Elasticsearch cluster
-  url: http://localhost:9200
-  exclude:
-    domains: ["group"]
-=======
-elasticsearch:
-    # URL should point to your Elasticsearch cluster
-    url: http://localhost:9200
-    exclude:
-        domains: ['group']
->>>>>>> 32921a45
-```
-
-**Exclude a specific switch from publishing:**
-
-```yaml
-<<<<<<< HEAD
-elastic:
-  # URL should point to your Elasticsearch cluster
-  url: http://localhost:9200
-  exclude:
-    entities: ["switch.living_room_switch"]
-=======
-elasticsearch:
-    # URL should point to your Elasticsearch cluster
-    url: http://localhost:9200
-    exclude:
-        entities: ['switch.living_room_switch']
->>>>>>> 32921a45
-```
-
-**Multiple exclusions:**
-
-```yaml
-<<<<<<< HEAD
-elastic:
-  # URL should point to your Elasticsearch cluster
-  url: http://localhost:9200
-  exclude:
-    domains: ["group", "automation"]
-    entities: ["switch.living_room_switch", "light.hallway_light"]
-=======
-elasticsearch:
-    # URL should point to your Elasticsearch cluster
-    url: http://localhost:9200
-    exclude:
-        domains: ['group', 'automation']
-        entities: ['switch.living_room_switch', 'light.hallway_light']
->>>>>>> 32921a45
-```
-
-## Security
-
-If you are connecting to a secured Elasticsearch cluster, the user you authenticate with (see `username` and `password` configuration options above)
-should have a role assigned with the following privileges. Note that if you adjust the `index_format` or `alias` settings that the role definition must be updated accordingly:
-
-```json
-POST /_security/role/hass_writer
-{
-  "cluster": [
-    "manage_index_templates",
-    "manage_ilm",
-    "monitor"
-  ],
-  "indices": [
-    {
-      "names": [
-        "hass-events*",
-        "active-hass-index-*",
-        "all-hass-events"
-      ],
-      "privileges": [
-        "manage",
-        "index",
-        "create_index",
-        "create"
-      ]
-    }
-  ]
-}
-```
-
-## Troubleshooting
-
-Solutions to common questions and errors:
-
-### Error loading elasticsearch
-
-After installing this component, you may see an error similar to this on startup:
-
-> No module named 'elasticsearch'
-
-```
-ERROR (MainThread) [homeassistant.setup] Error during setup of component elastic Traceback (most recent call last): File "/usr/src/app/homeassistant/setup.py", line 145, in _async_setup_component hass, processed_config) File "/usr/local/lib/python3.6/asyncio/coroutines.py", line 212, in coro res = func(*args, **kw) File "/config/custom_components/elastic/__init__.py", line 62, in async_setup gateway = ElasticsearchGateway(hass, conf) File "/config/custom_components/elastic/__init__.py", line 126, in __init__ self.client = self._create_es_client() File "/config/custom_components/elastic.py", line 134, in _create_es_client import elasticsearch ModuleNotFoundError: No module named 'elasticsearch'
-```
-
-This means that home-assistant was not able to download the required `elasticsearch` module for this comonent to function.
-
-**Solution**: Restart home assistant
-
-More info: https://github.com/legrego/homeassistant-elasticsearch/issues/23
-
-### Certificate verify failed
-
-When connecting to a TLS protected cluster, you might receive the following error:
-
-```
-ssl.SSLError: [SSL: CERTIFICATE_VERIFY_FAILED] certificate verify failed (_ssl.c:720)
-```
-
-This generally means that the certificate is not trusted by the home-assistant runtime. Please ensure your certificates are setup correctly. To skip certificate verification, see setup instructions [here](https://github.com/legrego/homeassistant-elasticsearch/pull/36)
-
-More info: https://github.com/legrego/homeassistant-elasticsearch/issues/33
-
-### `index_format` and `index_alias` not working
-
-If you make any changes to the `index_format` or `index_alias` configuration settings, it's necessary to delete the `active-hass-index-v2` index template before starting home-assistant:
-
-```
-DELETE _template/active-hass-index-v2
-```
-
-More info: https://github.com/legrego/homeassistant-elasticsearch/issues/48
-
-## Support
-
-This project is not endorsed or supported by either Elastic or Home-Assistant - please open a GitHub issue for any questions, bugs, or feature requests.
+Elasticsearch Component for Home-Assistant
+![build](https://github.com/legrego/homeassistant-elasticsearch/workflows/build/badge.svg)
+[![hacs_badge](https://img.shields.io/badge/HACS-Default-orange.svg)](https://github.com/custom-components/hacs)
+=====
+
+Publish HASS events to your [Elasticsearch](https://elastic.co) cluster!
+
+## Features
+
+- Effeciently publishes Home-Assistant events to Elasticsearch using the Bulk API
+- Automatically maintains Indexes and Index Templates using Index Lifecycle Management ("ILM")
+- Supports [X-Pack Security](https://www.elastic.co/products/x-pack/security) via optional username and password
+- Tracks the Elasticsearch cluster health in the `sensor.es_cluster_health` sensor
+- Exclude specific entities or groups from publishing
+
+## Compatibility
+
+- Elasticsearch 7.x (Self or [Cloud](https://www.elastic.co/cloud) hosted), with or without [X-Pack](https://www.elastic.co/products/x-pack).
+- [Elastic Common Schema version 1.0.0](https://github.com/elastic/ecs/releases/tag/v1.0.0)
+- [Home Assistant Community Store](https://github.com/custom-components/hacs)
+
+## Getting Started
+
+The Elasticsearch component requires, well, [Elasticsearch](https://www.elastic.co/products/elasticsearch)!
+This component will not host or configure Elasticsearch for you, but there are many ways to run your own cluster.
+Elasticsearch is open source and free to use: just bring your own hardware!
+Elastic has a [great setup guide](https://www.elastic.co/start) if you need help getting your first cluster up and running.
+
+If you don't want to maintain your own cluster, then give the [Elastic Cloud](https://www.elastic.co/cloud) a try! There is a free trial available to get you started.
+
+## Installation (preferred method)
+
+This component supports interactive configuration via Home Assistant's integration configuration page.
+This will be the only supported configuration method in the future.
+
+1. Copy the contents of `custom_components` to your `$HASS_CONFIG/custom_components` directory, where `$HASS_CONFIG` is the location on your machine where Home-Assistant lives.
+   Example: `/home/pi/.homeassistant` and `/home/pi/.homeassistant/custom_components`. You may have to create the `custom_components` directory yourself.
+2. Restart Home-Assistant.
+3. From the `Integrations` configuration menu, add a new `Elasticsearch` integration.
+4. Provide connection information and optionally credentials to begin setup.
+5. Once the integration is setup, you may tweak all settings via the "Options" button on the integrations page.
+
+## Installation (deprecated method)
+
+This component supports yaml-based configuration, but this is deprecated, and will be removed in a future release. Please migrate to the UI-based approach outlined above. Please file an issue if you have any trouble migrating to the new setup process.
+
+1. Copy the contents of `custom_components` to your `$HASS_CONFIG/custom_components` directory, where `$HASS_CONFIG` is the location on your machine where Home-Assistant lives.
+   Example: `/home/pi/.homeassistant` and `/home/pi/.homeassistant/custom_components`. You may have to create the `custom_components` directory yourself.
+2. Configure the component in `$HASS_CONFIG/configuration.yaml` (see Configuration section below)
+3. Restart Home-Assistant
+
+### Expected file structure
+
+```
+.homeassistant/
+|-- custom_components/
+|   |-- elasticsearch/
+|       |-- __init__.py
+|       |-- const.py
+|       |-- es_doc_publisher.py
+|       |-- ...etc...
+|       |-- index_mapping.json
+|       |-- sensor.py
+
+```
+
+## Configuration
+
+This is the bare-minimum configuration you need to get up-and-running:
+
+```yaml
+elasticsearch:
+    # URL should point to your Elasticsearch cluster
+    url: http://localhost:9200
+```
+
+### Configuration Variables
+
+All variables are optional unless marked required.
+
+#### Basic Configuration
+
+- **url** (_Required_): The URL of your Elasticsearch cluster
+- **username**: If your cluster is protected with Basic Authentication via [X-Pack Security](https://www.elastic.co/products/x-pack/security), then provide a username here
+- **password**: If your cluster is protected with Basic Authentication via [X-Pack Security](https://www.elastic.co/products/x-pack/security), then provide a password here
+- **timeout** (_default:_ `30`): Elasticsearch connection timeout (in seconds) for all outbound requests.
+- **exclude**:
+  - **domains**: Specify an optional array of domains to exclude from publishing
+  - **entities**: Specify an optional array of entity ids to exclude from publishing
+- **tags** (_default:_ [`hass`]): Specify an array of tags to include in each published document.
+
+#### Advanced Configuration
+
+- **verify_ssl** (_default:_ `true`): Set to `false` to disable SSL certificate verification.
+- **ssl_ca_path** (_default:_ `None`): Optional path to PEM encoded certificate authority bundle.
+- **index_format** (_default:_ `"hass-events"`): The format of all index names used by this component. The format specified will be used to derive the actual index names.
+  Actual names use the [Rollover API](https://www.elastic.co/guide/en/elasticsearch/reference/current/indices-rollover-index.html) convention of appending a 5-digit number to the end. e.g.: `hass-events-00001`
+- **alias** (_default:_ `"active-hass-index"`): The [index alias](https://www.elastic.co/guide/en/elasticsearch/reference/current/indices-aliases.html) which will always reference the index being written to.
+- **publish_frequency** (_default:_ `60`): Specifies how often, in seconds, this component should publish events to Elasticsearch.
+- **only_publish_changed** (_default:_ `false`): Specifies that only entities that underwent a state change should be published. When `false`, all entity states are published.
+- **ilm_enabled** (_default:_ `true`): Enables [Index Lifecycle Management](https://www.elastic.co/guide/en/elasticsearch/reference/current/index-lifecycle-management.html)
+- **ilm_policy_name** (_default:_ `home-assistant`): The ILM policy name.
+- **ilm_max_size** (_default:_ `30gb`): Specifies the `max_size` condition of the ILM rollover action.
+- **ilm_delete_after** (_default:_ `365d`): Specifies how long to retain documents after rolling over.
+
+### Example Configurations
+
+**Exclude all groups from publishing:**
+
+```yaml
+elasticsearch:
+    # URL should point to your Elasticsearch cluster
+    url: http://localhost:9200
+    exclude:
+        domains: ['group']
+```
+
+**Exclude a specific switch from publishing:**
+
+```yaml
+elasticsearch:
+    # URL should point to your Elasticsearch cluster
+    url: http://localhost:9200
+    exclude:
+        entities: ['switch.living_room_switch']
+```
+
+**Multiple exclusions:**
+
+```yaml
+elasticsearch:
+    # URL should point to your Elasticsearch cluster
+    url: http://localhost:9200
+    exclude:
+        domains: ['group', 'automation']
+        entities: ['switch.living_room_switch', 'light.hallway_light']
+```
+
+## Security
+
+If you are connecting to a secured Elasticsearch cluster, the user you authenticate with (see `username` and `password` configuration options above)
+should have a role assigned with the following privileges. Note that if you adjust the `index_format` or `alias` settings that the role definition must be updated accordingly:
+
+```json
+POST /_security/role/hass_writer
+{
+  "cluster": [
+    "manage_index_templates",
+    "manage_ilm",
+    "monitor"
+  ],
+  "indices": [
+    {
+      "names": [
+        "hass-events*",
+        "active-hass-index-*",
+        "all-hass-events"
+      ],
+      "privileges": [
+        "manage",
+        "index",
+        "create_index",
+        "create"
+      ]
+    }
+  ]
+}
+```
+
+## Troubleshooting
+
+Solutions to common questions and errors:
+
+### Error loading elasticsearch
+
+After installing this component, you may see an error similar to this on startup:
+
+> No module named 'elasticsearch'
+
+```
+ERROR (MainThread) [homeassistant.setup] Error during setup of component elastic Traceback (most recent call last): File "/usr/src/app/homeassistant/setup.py", line 145, in _async_setup_component hass, processed_config) File "/usr/local/lib/python3.6/asyncio/coroutines.py", line 212, in coro res = func(*args, **kw) File "/config/custom_components/elastic/__init__.py", line 62, in async_setup gateway = ElasticsearchGateway(hass, conf) File "/config/custom_components/elastic/__init__.py", line 126, in __init__ self.client = self._create_es_client() File "/config/custom_components/elastic.py", line 134, in _create_es_client import elasticsearch ModuleNotFoundError: No module named 'elasticsearch'
+```
+
+This means that home-assistant was not able to download the required `elasticsearch` module for this comonent to function.
+
+**Solution**: Restart home assistant
+
+More info: https://github.com/legrego/homeassistant-elasticsearch/issues/23
+
+### Certificate verify failed
+
+When connecting to a TLS protected cluster, you might receive the following error:
+
+```
+ssl.SSLError: [SSL: CERTIFICATE_VERIFY_FAILED] certificate verify failed (_ssl.c:720)
+```
+
+This generally means that the certificate is not trusted by the home-assistant runtime. Please ensure your certificates are setup correctly. To skip certificate verification, see setup instructions [here](https://github.com/legrego/homeassistant-elasticsearch/pull/36)
+
+More info: https://github.com/legrego/homeassistant-elasticsearch/issues/33
+
+### `index_format` and `index_alias` not working
+
+If you make any changes to the `index_format` or `index_alias` configuration settings, it's necessary to delete the `active-hass-index-v2` index template before starting home-assistant:
+
+```
+DELETE _template/active-hass-index-v2
+```
+
+More info: https://github.com/legrego/homeassistant-elasticsearch/issues/48
+
+## Support
+
+This project is not endorsed or supported by either Elastic or Home-Assistant - please open a GitHub issue for any questions, bugs, or feature requests.