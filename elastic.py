"""
Support for sending event data to an Elasticsearch cluster
"""
import logging
from queue import Queue
from datetime import (datetime)
import asyncio
import voluptuous as vol
from homeassistant.const import (
    CONF_URL, CONF_USERNAME, CONF_PASSWORD, CONF_ALIAS, EVENT_STATE_CHANGED,
    CONF_EXCLUDE, CONF_DOMAINS, CONF_ENTITIES
)
import homeassistant.helpers.config_validation as cv
from homeassistant.helpers import (
    state as state_helper,
    discovery
)

DOMAIN = 'elastic'
DATA_ELASTICSEARCH = 'elastic'

REQUIREMENTS = ['elasticsearch==6.3.1']

CONF_INDEX_FORMAT = 'index_format'
CONF_PUBLISH_FREQUENCY = 'publish_frequency'
CONF_ONLY_PUBLISH_CHANGED = 'only_publish_changed'
CONF_REQUEST_ROLLOVER_FREQUENCY = 'request_rollover_frequency'
CONF_ROLLOVER_AGE = 'rollover_max_age'
CONF_ROLLOVER_DOCS = 'rollover_max_docs'
CONF_ROLLOVER_SIZE = 'rollover_max_size'

ELASTIC_COMPONENTS = [
    'sensor'
]

_LOGGER = logging.getLogger(__name__)

ONE_MINUTE = 60
ONE_HOUR = 60 * 60

CONFIG_SCHEMA = vol.Schema({
    DOMAIN: vol.Schema({
        vol.Required(CONF_URL): cv.url,
        vol.Optional(CONF_USERNAME): cv.string,
        vol.Optional(CONF_PASSWORD): cv.string,
        vol.Optional(CONF_INDEX_FORMAT, default='hass-events'): cv.string,
        vol.Optional(CONF_ALIAS, default='active-hass-index'): cv.string,
        vol.Optional(CONF_PUBLISH_FREQUENCY, default=ONE_MINUTE): cv.positive_int,
        vol.Optional(CONF_ONLY_PUBLISH_CHANGED, default=False): cv.boolean,
        vol.Optional(CONF_REQUEST_ROLLOVER_FREQUENCY, default=ONE_HOUR): cv.positive_int,
        vol.Optional(CONF_ROLLOVER_AGE, default='60d'): cv.string,
        vol.Optional(CONF_ROLLOVER_DOCS, default=1000000): cv.positive_int,
        vol.Optional(CONF_ROLLOVER_SIZE, default='5gb'): cv.string,
        vol.Optional(CONF_EXCLUDE, default={}): vol.Schema({
            vol.Optional(CONF_DOMAINS, default=[]): vol.All(cv.ensure_list, [cv.string]),
            vol.Optional(CONF_ENTITIES, default=[]): cv.entity_ids
        })
    }),
}, extra=vol.ALLOW_EXTRA)


@asyncio.coroutine
def async_setup(hass, config):
    """Setup the Elasticsearch component."""
    conf = config[DATA_ELASTICSEARCH]

    hass.data[DOMAIN] = {}

    _LOGGER.debug("Creating ES gateway")
    gateway = ElasticsearchGateway(hass, conf)
    hass.data[DOMAIN]['gateway'] = gateway

    _LOGGER.debug("Creating document publisher")
    publisher = DocumentPublisher(conf, gateway, hass)
    hass.data[DOMAIN]['publisher'] = publisher

    _LOGGER.debug("Creating service handler")
    service_handler = ServiceHandler(publisher)

    def elastic_event_listener(event):
        """Listen for new messages on the bus and queue them for send."""
        state = event.data.get('new_state')
        if state is None:
            return

        publisher.enqueue_state({"state": state, "event": event})

        return

    hass.bus.async_listen(EVENT_STATE_CHANGED, elastic_event_listener)

    for component in ELASTIC_COMPONENTS:
        discovery.load_platform(hass, component, DOMAIN, {}, config)

    hass.services.async_register(DOMAIN, 'publish_events', service_handler.publish_events)

    _LOGGER.info("Elastic component fully initialized")
    return True

class ServiceHandler: # pylint: disable=unused-variable
    """Handles calls to exposed services"""

    def __init__(self, publisher):
        """Initializes the service handler"""
        self._publisher = publisher

    def publish_events(self, service):
        """Publishes all queued events to Elasticsearch"""
        self._publisher.do_publish()

class ElasticsearchGateway: # pylint: disable=unused-variable
    """Encapsulates Elasticsearch operations"""

    def __init__(self, hass, config):
        """Initialize the gateway"""
        self._hass = hass
        self._url = config.get(CONF_URL)
        self._username = config.get(CONF_USERNAME)
        self._password = config.get(CONF_PASSWORD)

        _LOGGER.debug("Creating Elasticsearch client")
        self.client = self._create_es_client()

    def get_client(self):
        """Returns the underlying ES Client"""
        return self.client

    def _create_es_client(self):
        """Constructs an instance of the Elasticsearch client"""
        import elasticsearch

        use_basic_auth = self._username is not None and self._password is not None

        serializer = self._get_serializer()

        if use_basic_auth:
            auth = (self._username, self._password)
            return elasticsearch.Elasticsearch([self._url], http_auth=auth, serializer=serializer)

        return elasticsearch.Elasticsearch([self._url], serializer=serializer)

    def _get_serializer(self):
        """Gets the custom JSON serializer"""
        from elasticsearch.serializer import JSONSerializer
        class SetEncoder(JSONSerializer):
            """JSONSerializer which serializes sets to lists"""
            def default(self, obj):
                """entry point"""
                if isinstance(obj, set):
                    return list(obj)
                return JSONSerializer.default(self, obj)

        return SetEncoder()


class DocumentPublisher: # pylint: disable=unused-variable
    """Publishes documents to Elasticsearch"""

    def __init__(self, config, gateway, hass):
        """Initialize the publisher"""
        self._gateway = gateway
        self._hass = hass
        self._index_format = config.get(CONF_INDEX_FORMAT)
        self._index_alias = config.get(CONF_ALIAS)

        self._publish_frequency = config.get(CONF_PUBLISH_FREQUENCY)
        self._only_publish_changed = config.get(CONF_ONLY_PUBLISH_CHANGED)

        excluded = config.get(CONF_EXCLUDE)
        self._excluded_domains = excluded.get(CONF_DOMAINS)
        self._excluded_entities = excluded.get(CONF_ENTITIES)

        if self._excluded_domains:
            _LOGGER.debug("Excluding the following domains: %s", str(self._excluded_domains))

        if self._excluded_entities:
            _LOGGER.debug("Excluding the following entities: %s", str(self._excluded_entities))

        self._rollover_frequency = config.get(CONF_REQUEST_ROLLOVER_FREQUENCY)
        self._rollover_conditions = {
            "max_age": config.get(CONF_ROLLOVER_AGE),
            "max_docs": config.get(CONF_ROLLOVER_DOCS),
            "max_size": config.get(CONF_ROLLOVER_SIZE)
        }

        self.publish_queue = Queue()
        self._last_publish_time = None

        self._create_index_template()
        self._start_publish_timer()
        self._start_rollover_timer()

    def queue_size(self):
        """Returns the approximate queue size"""
        return self.publish_queue.qsize()

    def last_publish_time(self):
        """Returns the last publish time"""
        return self._last_publish_time

<<<<<<< HEAD
    def enqueue_state(self, state):
        """Queues the state for future publishing"""
        self.publish_queue.put(state)
=======
    def enqueue_state(self, entry):
        state = entry['state']
        domain = state.domain
        entity_id = state.entity_id

        if domain in self._excluded_domains:
            _LOGGER.debug("Skipping %s: it belongs to an excluded domain", entity_id)
            return

        if entity_id in self._excluded_entities:
            _LOGGER.debug("Skipping %s: this entity is explicitly excluded", entity_id)
            return

        self.publish_queue.put(entry)
>>>>>>> 77b0b368

    def do_publish(self):
        "Publishes all queued documents to the Elasticsearch cluster"
        from elasticsearch import ElasticsearchException
        from elasticsearch.helpers import bulk

        if self.publish_queue.empty():
            _LOGGER.debug("Skipping publish because queue is empty")
            return

        _LOGGER.debug("Collecting queued documents for publish")
        actions = []
        entity_counts = {}
        self._last_publish_time = datetime.now()

        while not self.publish_queue.empty():
            entry = self.publish_queue.get()

            key = entry["state"].object_id

            entity_counts[key] = 1 if key not in entity_counts else entity_counts[key] + 1
            actions.append(self._state_to_bulk_action(entry["state"], entry["event"].time_fired))

        if not self._only_publish_changed:
            all_states = self._hass.states.async_all()
            for state in all_states:
                if (state.domain in self._excluded_domains
                        or state.entity_id in self._excluded_entities):
                    continue

                if state.object_id not in entity_counts:
                    actions.append(self._state_to_bulk_action(state, self._last_publish_time))

        _LOGGER.info("Publishing %i documents to Elasticsearch", len(actions))

        try:
            bulk_response = bulk(self._gateway.get_client(), actions)
            _LOGGER.debug("Elasticsearch bulk response: %s", str(bulk_response))
            _LOGGER.info("Publish Succeeded")
        except ElasticsearchException as err:
            _LOGGER.exception("Error publishing documents to Elasticsearch: %s", err)
        return

    def _state_to_bulk_action(self, state, time):
        """Creates a bulk action from the given state object"""
        try:
            _state = state_helper.state_as_number(state)
        except ValueError:
            _state = state.state

        document_body = {
            'domain': state.domain,
            'entity_id': state.object_id,
            'attributes': dict(state.attributes),
            'time': time,
            'value': _state,
        }

        if 'latitude' in document_body['attributes'] and 'longitude' in document_body['attributes']:
            document_body['attributes']['es_location'] = {
                'lat': document_body['attributes']['latitude'],
                'lon': document_body['attributes']['longitude']
            }

        return {
            "_op_type": "index",
            "_index": self._index_alias,
            "_type": "doc",
            "_source": document_body
        }

    def _start_publish_timer(self):
        """Initialize the publish timer"""
        asyncio.ensure_future(self._publish_queue_timer())

    def _start_rollover_timer(self):
        """Initialize the rollover timer"""
        asyncio.ensure_future(self._rollover_timer())

    def _do_rollover(self):
        """Initiates a Rollover request to the Elasticsearch cluster"""
        import elasticsearch

        _LOGGER.debug("Performing index rollover")
        try:
            rollover_response = self._gateway.get_client().indices.rollover(
                alias=self._index_alias,
                body={
                    "conditions": self._rollover_conditions
                }
            )

            _LOGGER.debug("Elasticsearch rollover response: %s", str(rollover_response))
            _LOGGER.info("Rollover Succeeded")
        except elasticsearch.ElasticsearchException as err:
            _LOGGER.exception("Error performing rollover: %s", err)

    def _should_publish(self):
        """Determines if now is a good time to publish documents"""
        if self.publish_queue.empty():
            _LOGGER.debug("should_publish: queue is empty")
            return False

        return True

    @asyncio.coroutine
    def _publish_queue_timer(self):
        """The publish queue timer"""
        _LOGGER.debug("Starting publish timer: executes every %i seconds.",
                      self._publish_frequency)
        while True:
            try:
                if self._should_publish():
                    self.do_publish()
                else:
                    _LOGGER.debug("Nothing to publish")
            finally:
                yield from asyncio.sleep(self._publish_frequency)

    @asyncio.coroutine
    def _rollover_timer(self):
        """The rollover timer"""
        _LOGGER.debug("Starting rollover timer: executes every %i seconds.",
                      self._rollover_frequency)
        while True:
            try:
                self._do_rollover()
            finally:
                yield from asyncio.sleep(self._rollover_frequency)

    def _create_index_template(self):
        """
        Initializes the Elasticsearch cluster with an index template, initial index, and alias.
        """
        import elasticsearch

        client = self._gateway.get_client()

        if not client.indices.exists_template(name="hass-index-template"):
            _LOGGER.debug("Creating index template")
            try:
                client.indices.put_template(
                    name="hass-index-template",
                    body={
                        "index_patterns": [self._index_format + "*"],
                        "settings": {
                            "number_of_shards": 1
                        },
                        "mappings": {
                            "doc": {
                                "dynamic": 'strict',
                                "properties": {
                                    "domain": {"type": 'keyword'},
                                    "entity_id": {"type": 'keyword'},
                                    "attributes": {
                                        "type": 'object',
                                        "dynamic": True,
                                        "properties": {
                                            "es_location": {"type": "geo_point"}
                                        }
                                    },
                                    "time": {"type": 'date'},
                                    "value": {
                                        "type": 'text',
                                        "fields": {
                                            "keyword": {
                                                "type": "keyword",
                                                "ignore_above": 2048
                                            },
                                            "float": {
                                                "type": "float",
                                                "ignore_malformed": True
                                            }
                                        }
                                    }
                                }
                            }
                        },
                        "aliases": {
                            "all-hass-events": {}
                        }
                    }
                )
            except elasticsearch.ElasticsearchException as err:
                _LOGGER.exception("Error creating index template: %s", err)

        if not client.indices.exists_alias(name=self._index_alias):
            _LOGGER.debug("Creating initial index and alias")
            try:
                client.indices.create(index=self._index_format + "-00001", body={
                    "aliases": {
                        self._index_alias: {}
                    }
                })
            except elasticsearch.ElasticsearchException as err:
                _LOGGER.exception("Error creating initial index/alias: %s", err)
<|MERGE_RESOLUTION|>--- conflicted
+++ resolved
@@ -1,416 +1,411 @@
-"""
-Support for sending event data to an Elasticsearch cluster
-"""
-import logging
-from queue import Queue
-from datetime import (datetime)
-import asyncio
-import voluptuous as vol
-from homeassistant.const import (
-    CONF_URL, CONF_USERNAME, CONF_PASSWORD, CONF_ALIAS, EVENT_STATE_CHANGED,
-    CONF_EXCLUDE, CONF_DOMAINS, CONF_ENTITIES
-)
-import homeassistant.helpers.config_validation as cv
-from homeassistant.helpers import (
-    state as state_helper,
-    discovery
-)
-
-DOMAIN = 'elastic'
-DATA_ELASTICSEARCH = 'elastic'
-
-REQUIREMENTS = ['elasticsearch==6.3.1']
-
-CONF_INDEX_FORMAT = 'index_format'
-CONF_PUBLISH_FREQUENCY = 'publish_frequency'
-CONF_ONLY_PUBLISH_CHANGED = 'only_publish_changed'
-CONF_REQUEST_ROLLOVER_FREQUENCY = 'request_rollover_frequency'
-CONF_ROLLOVER_AGE = 'rollover_max_age'
-CONF_ROLLOVER_DOCS = 'rollover_max_docs'
-CONF_ROLLOVER_SIZE = 'rollover_max_size'
-
-ELASTIC_COMPONENTS = [
-    'sensor'
-]
-
-_LOGGER = logging.getLogger(__name__)
-
-ONE_MINUTE = 60
-ONE_HOUR = 60 * 60
-
-CONFIG_SCHEMA = vol.Schema({
-    DOMAIN: vol.Schema({
-        vol.Required(CONF_URL): cv.url,
-        vol.Optional(CONF_USERNAME): cv.string,
-        vol.Optional(CONF_PASSWORD): cv.string,
-        vol.Optional(CONF_INDEX_FORMAT, default='hass-events'): cv.string,
-        vol.Optional(CONF_ALIAS, default='active-hass-index'): cv.string,
-        vol.Optional(CONF_PUBLISH_FREQUENCY, default=ONE_MINUTE): cv.positive_int,
-        vol.Optional(CONF_ONLY_PUBLISH_CHANGED, default=False): cv.boolean,
-        vol.Optional(CONF_REQUEST_ROLLOVER_FREQUENCY, default=ONE_HOUR): cv.positive_int,
-        vol.Optional(CONF_ROLLOVER_AGE, default='60d'): cv.string,
-        vol.Optional(CONF_ROLLOVER_DOCS, default=1000000): cv.positive_int,
-        vol.Optional(CONF_ROLLOVER_SIZE, default='5gb'): cv.string,
-        vol.Optional(CONF_EXCLUDE, default={}): vol.Schema({
-            vol.Optional(CONF_DOMAINS, default=[]): vol.All(cv.ensure_list, [cv.string]),
-            vol.Optional(CONF_ENTITIES, default=[]): cv.entity_ids
-        })
-    }),
-}, extra=vol.ALLOW_EXTRA)
-
-
-@asyncio.coroutine
-def async_setup(hass, config):
-    """Setup the Elasticsearch component."""
-    conf = config[DATA_ELASTICSEARCH]
-
-    hass.data[DOMAIN] = {}
-
-    _LOGGER.debug("Creating ES gateway")
-    gateway = ElasticsearchGateway(hass, conf)
-    hass.data[DOMAIN]['gateway'] = gateway
-
-    _LOGGER.debug("Creating document publisher")
-    publisher = DocumentPublisher(conf, gateway, hass)
-    hass.data[DOMAIN]['publisher'] = publisher
-
-    _LOGGER.debug("Creating service handler")
-    service_handler = ServiceHandler(publisher)
-
-    def elastic_event_listener(event):
-        """Listen for new messages on the bus and queue them for send."""
-        state = event.data.get('new_state')
-        if state is None:
-            return
-
-        publisher.enqueue_state({"state": state, "event": event})
-
-        return
-
-    hass.bus.async_listen(EVENT_STATE_CHANGED, elastic_event_listener)
-
-    for component in ELASTIC_COMPONENTS:
-        discovery.load_platform(hass, component, DOMAIN, {}, config)
-
-    hass.services.async_register(DOMAIN, 'publish_events', service_handler.publish_events)
-
-    _LOGGER.info("Elastic component fully initialized")
-    return True
-
-class ServiceHandler: # pylint: disable=unused-variable
-    """Handles calls to exposed services"""
-
-    def __init__(self, publisher):
-        """Initializes the service handler"""
-        self._publisher = publisher
-
-    def publish_events(self, service):
-        """Publishes all queued events to Elasticsearch"""
-        self._publisher.do_publish()
-
-class ElasticsearchGateway: # pylint: disable=unused-variable
-    """Encapsulates Elasticsearch operations"""
-
-    def __init__(self, hass, config):
-        """Initialize the gateway"""
-        self._hass = hass
-        self._url = config.get(CONF_URL)
-        self._username = config.get(CONF_USERNAME)
-        self._password = config.get(CONF_PASSWORD)
-
-        _LOGGER.debug("Creating Elasticsearch client")
-        self.client = self._create_es_client()
-
-    def get_client(self):
-        """Returns the underlying ES Client"""
-        return self.client
-
-    def _create_es_client(self):
-        """Constructs an instance of the Elasticsearch client"""
-        import elasticsearch
-
-        use_basic_auth = self._username is not None and self._password is not None
-
-        serializer = self._get_serializer()
-
-        if use_basic_auth:
-            auth = (self._username, self._password)
-            return elasticsearch.Elasticsearch([self._url], http_auth=auth, serializer=serializer)
-
-        return elasticsearch.Elasticsearch([self._url], serializer=serializer)
-
-    def _get_serializer(self):
-        """Gets the custom JSON serializer"""
-        from elasticsearch.serializer import JSONSerializer
-        class SetEncoder(JSONSerializer):
-            """JSONSerializer which serializes sets to lists"""
-            def default(self, obj):
-                """entry point"""
-                if isinstance(obj, set):
-                    return list(obj)
-                return JSONSerializer.default(self, obj)
-
-        return SetEncoder()
-
-
-class DocumentPublisher: # pylint: disable=unused-variable
-    """Publishes documents to Elasticsearch"""
-
-    def __init__(self, config, gateway, hass):
-        """Initialize the publisher"""
-        self._gateway = gateway
-        self._hass = hass
-        self._index_format = config.get(CONF_INDEX_FORMAT)
-        self._index_alias = config.get(CONF_ALIAS)
-
-        self._publish_frequency = config.get(CONF_PUBLISH_FREQUENCY)
-        self._only_publish_changed = config.get(CONF_ONLY_PUBLISH_CHANGED)
-
-        excluded = config.get(CONF_EXCLUDE)
-        self._excluded_domains = excluded.get(CONF_DOMAINS)
-        self._excluded_entities = excluded.get(CONF_ENTITIES)
-
-        if self._excluded_domains:
-            _LOGGER.debug("Excluding the following domains: %s", str(self._excluded_domains))
-
-        if self._excluded_entities:
-            _LOGGER.debug("Excluding the following entities: %s", str(self._excluded_entities))
-
-        self._rollover_frequency = config.get(CONF_REQUEST_ROLLOVER_FREQUENCY)
-        self._rollover_conditions = {
-            "max_age": config.get(CONF_ROLLOVER_AGE),
-            "max_docs": config.get(CONF_ROLLOVER_DOCS),
-            "max_size": config.get(CONF_ROLLOVER_SIZE)
-        }
-
-        self.publish_queue = Queue()
-        self._last_publish_time = None
-
-        self._create_index_template()
-        self._start_publish_timer()
-        self._start_rollover_timer()
-
-    def queue_size(self):
-        """Returns the approximate queue size"""
-        return self.publish_queue.qsize()
-
-    def last_publish_time(self):
-        """Returns the last publish time"""
-        return self._last_publish_time
-
-<<<<<<< HEAD
-    def enqueue_state(self, state):
-        """Queues the state for future publishing"""
-        self.publish_queue.put(state)
-=======
-    def enqueue_state(self, entry):
-        state = entry['state']
-        domain = state.domain
-        entity_id = state.entity_id
-
-        if domain in self._excluded_domains:
-            _LOGGER.debug("Skipping %s: it belongs to an excluded domain", entity_id)
-            return
-
-        if entity_id in self._excluded_entities:
-            _LOGGER.debug("Skipping %s: this entity is explicitly excluded", entity_id)
-            return
-
-        self.publish_queue.put(entry)
->>>>>>> 77b0b368
-
-    def do_publish(self):
-        "Publishes all queued documents to the Elasticsearch cluster"
-        from elasticsearch import ElasticsearchException
-        from elasticsearch.helpers import bulk
-
-        if self.publish_queue.empty():
-            _LOGGER.debug("Skipping publish because queue is empty")
-            return
-
-        _LOGGER.debug("Collecting queued documents for publish")
-        actions = []
-        entity_counts = {}
-        self._last_publish_time = datetime.now()
-
-        while not self.publish_queue.empty():
-            entry = self.publish_queue.get()
-
-            key = entry["state"].object_id
-
-            entity_counts[key] = 1 if key not in entity_counts else entity_counts[key] + 1
-            actions.append(self._state_to_bulk_action(entry["state"], entry["event"].time_fired))
-
-        if not self._only_publish_changed:
-            all_states = self._hass.states.async_all()
-            for state in all_states:
-                if (state.domain in self._excluded_domains
-                        or state.entity_id in self._excluded_entities):
-                    continue
-
-                if state.object_id not in entity_counts:
-                    actions.append(self._state_to_bulk_action(state, self._last_publish_time))
-
-        _LOGGER.info("Publishing %i documents to Elasticsearch", len(actions))
-
-        try:
-            bulk_response = bulk(self._gateway.get_client(), actions)
-            _LOGGER.debug("Elasticsearch bulk response: %s", str(bulk_response))
-            _LOGGER.info("Publish Succeeded")
-        except ElasticsearchException as err:
-            _LOGGER.exception("Error publishing documents to Elasticsearch: %s", err)
-        return
-
-    def _state_to_bulk_action(self, state, time):
-        """Creates a bulk action from the given state object"""
-        try:
-            _state = state_helper.state_as_number(state)
-        except ValueError:
-            _state = state.state
-
-        document_body = {
-            'domain': state.domain,
-            'entity_id': state.object_id,
-            'attributes': dict(state.attributes),
-            'time': time,
-            'value': _state,
-        }
-
-        if 'latitude' in document_body['attributes'] and 'longitude' in document_body['attributes']:
-            document_body['attributes']['es_location'] = {
-                'lat': document_body['attributes']['latitude'],
-                'lon': document_body['attributes']['longitude']
-            }
-
-        return {
-            "_op_type": "index",
-            "_index": self._index_alias,
-            "_type": "doc",
-            "_source": document_body
-        }
-
-    def _start_publish_timer(self):
-        """Initialize the publish timer"""
-        asyncio.ensure_future(self._publish_queue_timer())
-
-    def _start_rollover_timer(self):
-        """Initialize the rollover timer"""
-        asyncio.ensure_future(self._rollover_timer())
-
-    def _do_rollover(self):
-        """Initiates a Rollover request to the Elasticsearch cluster"""
-        import elasticsearch
-
-        _LOGGER.debug("Performing index rollover")
-        try:
-            rollover_response = self._gateway.get_client().indices.rollover(
-                alias=self._index_alias,
-                body={
-                    "conditions": self._rollover_conditions
-                }
-            )
-
-            _LOGGER.debug("Elasticsearch rollover response: %s", str(rollover_response))
-            _LOGGER.info("Rollover Succeeded")
-        except elasticsearch.ElasticsearchException as err:
-            _LOGGER.exception("Error performing rollover: %s", err)
-
-    def _should_publish(self):
-        """Determines if now is a good time to publish documents"""
-        if self.publish_queue.empty():
-            _LOGGER.debug("should_publish: queue is empty")
-            return False
-
-        return True
-
-    @asyncio.coroutine
-    def _publish_queue_timer(self):
-        """The publish queue timer"""
-        _LOGGER.debug("Starting publish timer: executes every %i seconds.",
-                      self._publish_frequency)
-        while True:
-            try:
-                if self._should_publish():
-                    self.do_publish()
-                else:
-                    _LOGGER.debug("Nothing to publish")
-            finally:
-                yield from asyncio.sleep(self._publish_frequency)
-
-    @asyncio.coroutine
-    def _rollover_timer(self):
-        """The rollover timer"""
-        _LOGGER.debug("Starting rollover timer: executes every %i seconds.",
-                      self._rollover_frequency)
-        while True:
-            try:
-                self._do_rollover()
-            finally:
-                yield from asyncio.sleep(self._rollover_frequency)
-
-    def _create_index_template(self):
-        """
-        Initializes the Elasticsearch cluster with an index template, initial index, and alias.
-        """
-        import elasticsearch
-
-        client = self._gateway.get_client()
-
-        if not client.indices.exists_template(name="hass-index-template"):
-            _LOGGER.debug("Creating index template")
-            try:
-                client.indices.put_template(
-                    name="hass-index-template",
-                    body={
-                        "index_patterns": [self._index_format + "*"],
-                        "settings": {
-                            "number_of_shards": 1
-                        },
-                        "mappings": {
-                            "doc": {
-                                "dynamic": 'strict',
-                                "properties": {
-                                    "domain": {"type": 'keyword'},
-                                    "entity_id": {"type": 'keyword'},
-                                    "attributes": {
-                                        "type": 'object',
-                                        "dynamic": True,
-                                        "properties": {
-                                            "es_location": {"type": "geo_point"}
-                                        }
-                                    },
-                                    "time": {"type": 'date'},
-                                    "value": {
-                                        "type": 'text',
-                                        "fields": {
-                                            "keyword": {
-                                                "type": "keyword",
-                                                "ignore_above": 2048
-                                            },
-                                            "float": {
-                                                "type": "float",
-                                                "ignore_malformed": True
-                                            }
-                                        }
-                                    }
-                                }
-                            }
-                        },
-                        "aliases": {
-                            "all-hass-events": {}
-                        }
-                    }
-                )
-            except elasticsearch.ElasticsearchException as err:
-                _LOGGER.exception("Error creating index template: %s", err)
-
-        if not client.indices.exists_alias(name=self._index_alias):
-            _LOGGER.debug("Creating initial index and alias")
-            try:
-                client.indices.create(index=self._index_format + "-00001", body={
-                    "aliases": {
-                        self._index_alias: {}
-                    }
-                })
-            except elasticsearch.ElasticsearchException as err:
-                _LOGGER.exception("Error creating initial index/alias: %s", err)
+"""
+Support for sending event data to an Elasticsearch cluster
+"""
+import logging
+from queue import Queue
+from datetime import (datetime)
+import asyncio
+import voluptuous as vol
+from homeassistant.const import (
+    CONF_URL, CONF_USERNAME, CONF_PASSWORD, CONF_ALIAS, EVENT_STATE_CHANGED,
+    CONF_EXCLUDE, CONF_DOMAINS, CONF_ENTITIES
+)
+import homeassistant.helpers.config_validation as cv
+from homeassistant.helpers import (
+    state as state_helper,
+    discovery
+)
+
+DOMAIN = 'elastic'
+DATA_ELASTICSEARCH = 'elastic'
+
+REQUIREMENTS = ['elasticsearch==6.3.1']
+
+CONF_INDEX_FORMAT = 'index_format'
+CONF_PUBLISH_FREQUENCY = 'publish_frequency'
+CONF_ONLY_PUBLISH_CHANGED = 'only_publish_changed'
+CONF_REQUEST_ROLLOVER_FREQUENCY = 'request_rollover_frequency'
+CONF_ROLLOVER_AGE = 'rollover_max_age'
+CONF_ROLLOVER_DOCS = 'rollover_max_docs'
+CONF_ROLLOVER_SIZE = 'rollover_max_size'
+
+ELASTIC_COMPONENTS = [
+    'sensor'
+]
+
+_LOGGER = logging.getLogger(__name__)
+
+ONE_MINUTE = 60
+ONE_HOUR = 60 * 60
+
+CONFIG_SCHEMA = vol.Schema({
+    DOMAIN: vol.Schema({
+        vol.Required(CONF_URL): cv.url,
+        vol.Optional(CONF_USERNAME): cv.string,
+        vol.Optional(CONF_PASSWORD): cv.string,
+        vol.Optional(CONF_INDEX_FORMAT, default='hass-events'): cv.string,
+        vol.Optional(CONF_ALIAS, default='active-hass-index'): cv.string,
+        vol.Optional(CONF_PUBLISH_FREQUENCY, default=ONE_MINUTE): cv.positive_int,
+        vol.Optional(CONF_ONLY_PUBLISH_CHANGED, default=False): cv.boolean,
+        vol.Optional(CONF_REQUEST_ROLLOVER_FREQUENCY, default=ONE_HOUR): cv.positive_int,
+        vol.Optional(CONF_ROLLOVER_AGE, default='60d'): cv.string,
+        vol.Optional(CONF_ROLLOVER_DOCS, default=1000000): cv.positive_int,
+        vol.Optional(CONF_ROLLOVER_SIZE, default='5gb'): cv.string,
+        vol.Optional(CONF_EXCLUDE, default={}): vol.Schema({
+            vol.Optional(CONF_DOMAINS, default=[]): vol.All(cv.ensure_list, [cv.string]),
+            vol.Optional(CONF_ENTITIES, default=[]): cv.entity_ids
+        })
+    }),
+}, extra=vol.ALLOW_EXTRA)
+
+
+@asyncio.coroutine
+def async_setup(hass, config):
+    """Setup the Elasticsearch component."""
+    conf = config[DATA_ELASTICSEARCH]
+
+    hass.data[DOMAIN] = {}
+
+    _LOGGER.debug("Creating ES gateway")
+    gateway = ElasticsearchGateway(hass, conf)
+    hass.data[DOMAIN]['gateway'] = gateway
+
+    _LOGGER.debug("Creating document publisher")
+    publisher = DocumentPublisher(conf, gateway, hass)
+    hass.data[DOMAIN]['publisher'] = publisher
+
+    _LOGGER.debug("Creating service handler")
+    service_handler = ServiceHandler(publisher)
+
+    def elastic_event_listener(event):
+        """Listen for new messages on the bus and queue them for send."""
+        state = event.data.get('new_state')
+        if state is None:
+            return
+
+        publisher.enqueue_state({"state": state, "event": event})
+
+        return
+
+    hass.bus.async_listen(EVENT_STATE_CHANGED, elastic_event_listener)
+
+    for component in ELASTIC_COMPONENTS:
+        discovery.load_platform(hass, component, DOMAIN, {}, config)
+
+    hass.services.async_register(DOMAIN, 'publish_events', service_handler.publish_events)
+
+    _LOGGER.info("Elastic component fully initialized")
+    return True
+
+class ServiceHandler: # pylint: disable=unused-variable
+    """Handles calls to exposed services"""
+
+    def __init__(self, publisher):
+        """Initializes the service handler"""
+        self._publisher = publisher
+
+    def publish_events(self, service):
+        """Publishes all queued events to Elasticsearch"""
+        self._publisher.do_publish()
+
+class ElasticsearchGateway: # pylint: disable=unused-variable
+    """Encapsulates Elasticsearch operations"""
+
+    def __init__(self, hass, config):
+        """Initialize the gateway"""
+        self._hass = hass
+        self._url = config.get(CONF_URL)
+        self._username = config.get(CONF_USERNAME)
+        self._password = config.get(CONF_PASSWORD)
+
+        _LOGGER.debug("Creating Elasticsearch client")
+        self.client = self._create_es_client()
+
+    def get_client(self):
+        """Returns the underlying ES Client"""
+        return self.client
+
+    def _create_es_client(self):
+        """Constructs an instance of the Elasticsearch client"""
+        import elasticsearch
+
+        use_basic_auth = self._username is not None and self._password is not None
+
+        serializer = self._get_serializer()
+
+        if use_basic_auth:
+            auth = (self._username, self._password)
+            return elasticsearch.Elasticsearch([self._url], http_auth=auth, serializer=serializer)
+
+        return elasticsearch.Elasticsearch([self._url], serializer=serializer)
+
+    def _get_serializer(self):
+        """Gets the custom JSON serializer"""
+        from elasticsearch.serializer import JSONSerializer
+        class SetEncoder(JSONSerializer):
+            """JSONSerializer which serializes sets to lists"""
+            def default(self, obj):
+                """entry point"""
+                if isinstance(obj, set):
+                    return list(obj)
+                return JSONSerializer.default(self, obj)
+
+        return SetEncoder()
+
+
+class DocumentPublisher: # pylint: disable=unused-variable
+    """Publishes documents to Elasticsearch"""
+
+    def __init__(self, config, gateway, hass):
+        """Initialize the publisher"""
+        self._gateway = gateway
+        self._hass = hass
+        self._index_format = config.get(CONF_INDEX_FORMAT)
+        self._index_alias = config.get(CONF_ALIAS)
+
+        self._publish_frequency = config.get(CONF_PUBLISH_FREQUENCY)
+        self._only_publish_changed = config.get(CONF_ONLY_PUBLISH_CHANGED)
+
+        excluded = config.get(CONF_EXCLUDE)
+        self._excluded_domains = excluded.get(CONF_DOMAINS)
+        self._excluded_entities = excluded.get(CONF_ENTITIES)
+
+        if self._excluded_domains:
+            _LOGGER.debug("Excluding the following domains: %s", str(self._excluded_domains))
+
+        if self._excluded_entities:
+            _LOGGER.debug("Excluding the following entities: %s", str(self._excluded_entities))
+
+        self._rollover_frequency = config.get(CONF_REQUEST_ROLLOVER_FREQUENCY)
+        self._rollover_conditions = {
+            "max_age": config.get(CONF_ROLLOVER_AGE),
+            "max_docs": config.get(CONF_ROLLOVER_DOCS),
+            "max_size": config.get(CONF_ROLLOVER_SIZE)
+        }
+
+        self.publish_queue = Queue()
+        self._last_publish_time = None
+
+        self._create_index_template()
+        self._start_publish_timer()
+        self._start_rollover_timer()
+
+    def queue_size(self):
+        """Returns the approximate queue size"""
+        return self.publish_queue.qsize()
+
+    def last_publish_time(self):
+        """Returns the last publish time"""
+        return self._last_publish_time
+
+    def enqueue_state(self, entry):
+        """queues up the provided state change"""
+        state = entry['state']
+        domain = state.domain
+        entity_id = state.entity_id
+
+        if domain in self._excluded_domains:
+            _LOGGER.debug("Skipping %s: it belongs to an excluded domain", entity_id)
+            return
+
+        if entity_id in self._excluded_entities:
+            _LOGGER.debug("Skipping %s: this entity is explicitly excluded", entity_id)
+            return
+
+        self.publish_queue.put(entry)
+
+    def do_publish(self):
+        "Publishes all queued documents to the Elasticsearch cluster"
+        from elasticsearch import ElasticsearchException
+        from elasticsearch.helpers import bulk
+
+        if self.publish_queue.empty():
+            _LOGGER.debug("Skipping publish because queue is empty")
+            return
+
+        _LOGGER.debug("Collecting queued documents for publish")
+        actions = []
+        entity_counts = {}
+        self._last_publish_time = datetime.now()
+
+        while not self.publish_queue.empty():
+            entry = self.publish_queue.get()
+
+            key = entry["state"].object_id
+
+            entity_counts[key] = 1 if key not in entity_counts else entity_counts[key] + 1
+            actions.append(self._state_to_bulk_action(entry["state"], entry["event"].time_fired))
+
+        if not self._only_publish_changed:
+            all_states = self._hass.states.async_all()
+            for state in all_states:
+                if (state.domain in self._excluded_domains
+                        or state.entity_id in self._excluded_entities):
+                    continue
+
+                if state.object_id not in entity_counts:
+                    actions.append(self._state_to_bulk_action(state, self._last_publish_time))
+
+        _LOGGER.info("Publishing %i documents to Elasticsearch", len(actions))
+
+        try:
+            bulk_response = bulk(self._gateway.get_client(), actions)
+            _LOGGER.debug("Elasticsearch bulk response: %s", str(bulk_response))
+            _LOGGER.info("Publish Succeeded")
+        except ElasticsearchException as err:
+            _LOGGER.exception("Error publishing documents to Elasticsearch: %s", err)
+        return
+
+    def _state_to_bulk_action(self, state, time):
+        """Creates a bulk action from the given state object"""
+        try:
+            _state = state_helper.state_as_number(state)
+        except ValueError:
+            _state = state.state
+
+        document_body = {
+            'domain': state.domain,
+            'entity_id': state.object_id,
+            'attributes': dict(state.attributes),
+            'time': time,
+            'value': _state,
+        }
+
+        if 'latitude' in document_body['attributes'] and 'longitude' in document_body['attributes']:
+            document_body['attributes']['es_location'] = {
+                'lat': document_body['attributes']['latitude'],
+                'lon': document_body['attributes']['longitude']
+            }
+
+        return {
+            "_op_type": "index",
+            "_index": self._index_alias,
+            "_type": "doc",
+            "_source": document_body
+        }
+
+    def _start_publish_timer(self):
+        """Initialize the publish timer"""
+        asyncio.ensure_future(self._publish_queue_timer())
+
+    def _start_rollover_timer(self):
+        """Initialize the rollover timer"""
+        asyncio.ensure_future(self._rollover_timer())
+
+    def _do_rollover(self):
+        """Initiates a Rollover request to the Elasticsearch cluster"""
+        import elasticsearch
+
+        _LOGGER.debug("Performing index rollover")
+        try:
+            rollover_response = self._gateway.get_client().indices.rollover(
+                alias=self._index_alias,
+                body={
+                    "conditions": self._rollover_conditions
+                }
+            )
+
+            _LOGGER.debug("Elasticsearch rollover response: %s", str(rollover_response))
+            _LOGGER.info("Rollover Succeeded")
+        except elasticsearch.ElasticsearchException as err:
+            _LOGGER.exception("Error performing rollover: %s", err)
+
+    def _should_publish(self):
+        """Determines if now is a good time to publish documents"""
+        if self.publish_queue.empty():
+            _LOGGER.debug("should_publish: queue is empty")
+            return False
+
+        return True
+
+    @asyncio.coroutine
+    def _publish_queue_timer(self):
+        """The publish queue timer"""
+        _LOGGER.debug("Starting publish timer: executes every %i seconds.",
+                      self._publish_frequency)
+        while True:
+            try:
+                if self._should_publish():
+                    self.do_publish()
+                else:
+                    _LOGGER.debug("Nothing to publish")
+            finally:
+                yield from asyncio.sleep(self._publish_frequency)
+
+    @asyncio.coroutine
+    def _rollover_timer(self):
+        """The rollover timer"""
+        _LOGGER.debug("Starting rollover timer: executes every %i seconds.",
+                      self._rollover_frequency)
+        while True:
+            try:
+                self._do_rollover()
+            finally:
+                yield from asyncio.sleep(self._rollover_frequency)
+
+    def _create_index_template(self):
+        """
+        Initializes the Elasticsearch cluster with an index template, initial index, and alias.
+        """
+        import elasticsearch
+
+        client = self._gateway.get_client()
+
+        if not client.indices.exists_template(name="hass-index-template"):
+            _LOGGER.debug("Creating index template")
+            try:
+                client.indices.put_template(
+                    name="hass-index-template",
+                    body={
+                        "index_patterns": [self._index_format + "*"],
+                        "settings": {
+                            "number_of_shards": 1
+                        },
+                        "mappings": {
+                            "doc": {
+                                "dynamic": 'strict',
+                                "properties": {
+                                    "domain": {"type": 'keyword'},
+                                    "entity_id": {"type": 'keyword'},
+                                    "attributes": {
+                                        "type": 'object',
+                                        "dynamic": True,
+                                        "properties": {
+                                            "es_location": {"type": "geo_point"}
+                                        }
+                                    },
+                                    "time": {"type": 'date'},
+                                    "value": {
+                                        "type": 'text',
+                                        "fields": {
+                                            "keyword": {
+                                                "type": "keyword",
+                                                "ignore_above": 2048
+                                            },
+                                            "float": {
+                                                "type": "float",
+                                                "ignore_malformed": True
+                                            }
+                                        }
+                                    }
+                                }
+                            }
+                        },
+                        "aliases": {
+                            "all-hass-events": {}
+                        }
+                    }
+                )
+            except elasticsearch.ElasticsearchException as err:
+                _LOGGER.exception("Error creating index template: %s", err)
+
+        if not client.indices.exists_alias(name=self._index_alias):
+            _LOGGER.debug("Creating initial index and alias")
+            try:
+                client.indices.create(index=self._index_format + "-00001", body={
+                    "aliases": {
+                        self._index_alias: {}
+                    }
+                })
+            except elasticsearch.ElasticsearchException as err:
+                _LOGGER.exception("Error creating initial index/alias: %s", err)