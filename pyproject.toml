[tool.poetry]
name = "homeassistant-elasticsearch"
version = "0.7.0"
description = ""
authors = ["Larry Gregory <lgregorydev@gmail.com>"]
license = "MIT"
readme = "README.md"
packages = [{ include = "elasticsearch", from = "custom_components" }]

[tool.poetry.dependencies]
python = ">=3.11,<3.13"
elasticsearch7 = "~=7.11.0"

[tool.poetry.group.dev.dependencies]
colorlog = "==6.8.2"
homeassistant = "==2024.1.2"
ruff = ">=0.0.291"
pip = ">=21.0,<24.1"

[tool.poetry.group.test.dependencies]
pytest = ">=7.3.1"
pytest-asyncio = ">=0.20.3"
pytest-cov = ">=4.0.0"
pytest-homeassistant-custom-component = "==0.13.88"
jsondiff = "*"


[build-system]
requires = ["poetry-core"]
build-backend = "poetry.core.masonry.api"

[tool.isort]
multi_line_output = 3
include_trailing_comma = true
force_grid_wrap = 0
use_parentheses = true
ensure_newline_before_comments = true
line_length = 88

[tool.coverage.html]
directory = "test_results/cov_html"

[tool.coverage.xml]
output = "test_results/cov_xml/coverage.xml"

[tool.pytest.ini_options]
addopts = [
  "-rxf",
  "-x",
  "-v",
  "-l",
  "--asyncio-mode=auto",
<<<<<<< HEAD
  "--junitxml=test_results/pytest.xml",
  "--cov=./custom_components",
  "--cov-report=xml",
  "--cov-report=html"
=======
  "--junitxml=test_results/pytest.xml"
>>>>>>> 1b0bd604
]
filterwarnings = ["ignore:ssl.PROTOCOL_TLS is deprecated:DeprecationWarning"]
testpaths = ["tests"]
python_files = ["test_*.py"]<|MERGE_RESOLUTION|>--- conflicted
+++ resolved
@@ -50,14 +50,9 @@
   "-v",
   "-l",
   "--asyncio-mode=auto",
-<<<<<<< HEAD
-  "--junitxml=test_results/pytest.xml",
-  "--cov=./custom_components",
-  "--cov-report=xml",
-  "--cov-report=html"
-=======
+
   "--junitxml=test_results/pytest.xml"
->>>>>>> 1b0bd604
+
 ]
 filterwarnings = ["ignore:ssl.PROTOCOL_TLS is deprecated:DeprecationWarning"]
 testpaths = ["tests"]
