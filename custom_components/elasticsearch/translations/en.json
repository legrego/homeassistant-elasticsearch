{
    "config": {
        "abort": {
            "reauth_successful": "Re-authentication was successful",
            "single_instance_allowed": "Already configured. Only a single configuration possible.",
            "configured_via_yaml": "Configuration impored from configuration.yaml. Remove entry from configuration.yaml, restart, and re-add this integration to proceed."
        },
        "error": {
            "cannot_connect": "Failed to connect",
            "invalid_auth": "Invalid username or password.",
            "insufficient_privileges": "Insufficient privileges for specified user.",
            "missing_credentials": "This cluster requires authentication. Please provide a username and password.",
            "untrusted_connection": "Elasticsearch's server certificate could not be verified. Either disable TLS verification, or specify a custom CA path below.",
            "unsupported_version": "Unsupported version of Elastcsearch detected. The minimum supported version is 7.11.0."
        },
        "step": {
            "user": {
                "data": {
                    "url": "URL",
                    "password": "Password",
                    "username": "Username",
                    "timeout": "Connection timeout in seconds"
                },
                "title": "Fill in your Elasticsearch login information"
            },
            "tls": {
                "data": {
                    "verify_ssl": "Verify TLS certificate (recommended)",
                    "ssl_ca_path": "Fully qualified path to custom certificate authority"
                }
            }
        }
    },
    "options": {
        "abort": {
            "configured_via_yaml": "Configuration impored from configuration.yaml. Remove entry from configuration.yaml, restart, and re-add this integration to proceed."
        },
        "step": {
            "publish_options": {
                "title": "Elastic",
                "description": "Configure publish options",
                "data": {
                    "publish_enabled": "Publish events to Elasticsearch",
                    "publish_frequency": "How frequently events are published, in seconds",
<<<<<<< HEAD
                    "publish_mode": "Choose which entity states to publish",
                    "excluded_domains": "Domains to exclude from publishing",
                    "excluded_entities": "Entities to exclude from publishing",
=======
                    "only_publish_changed": "Only publish changed entity states. When unchecked, all entity states will be published.",
                    "excluded_domains": "Domains to exclude from publishing. Defaults to none.",
                    "excluded_entities": "Entities to exclude from publishing. Defaults to none.",
                    "included_domains": "Domains to publish. Defaults to all domains.",
                    "included_entities": "Entities to publish. Defaults to all entities.",
>>>>>>> 9551d324
                    "index_format": "The index name prefix to publish events to",
                    "alias": "The index alias used for writing events to Elasticsearch"
                }
            },
            "ilm_options": {
                "title": "Elastic",
                "description": "Configure ILM options",
                "data": {
                    "ilm_enabled": "Enable ILM",
                    "ilm_policy_name": "ILM policy name",
                    "ilm_max_size": "Max index size",
                    "ilm_delete_after": "Delete indices after"
                }
            },
            "health_options": {
                "title": "Cluster health monitoring",
                "description": "Configure health monitoring",
                "data": {
                    "health_sensor_enabled": "Enable health sensor"
                }
            }
        }
    }
}<|MERGE_RESOLUTION|>--- conflicted
+++ resolved
@@ -42,17 +42,11 @@
                 "data": {
                     "publish_enabled": "Publish events to Elasticsearch",
                     "publish_frequency": "How frequently events are published, in seconds",
-<<<<<<< HEAD
                     "publish_mode": "Choose which entity states to publish",
-                    "excluded_domains": "Domains to exclude from publishing",
-                    "excluded_entities": "Entities to exclude from publishing",
-=======
-                    "only_publish_changed": "Only publish changed entity states. When unchecked, all entity states will be published.",
                     "excluded_domains": "Domains to exclude from publishing. Defaults to none.",
                     "excluded_entities": "Entities to exclude from publishing. Defaults to none.",
                     "included_domains": "Domains to publish. Defaults to all domains.",
                     "included_entities": "Entities to publish. Defaults to all entities.",
->>>>>>> 9551d324
                     "index_format": "The index name prefix to publish events to",
                     "alias": "The index alias used for writing events to Elasticsearch"
                 }
