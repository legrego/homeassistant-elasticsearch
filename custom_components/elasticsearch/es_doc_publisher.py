--- conflicted
+++ resolved
@@ -402,15 +402,11 @@
 
         return True
 
-<<<<<<< HEAD
+    @lru_cache(maxsize=128)
     @classmethod
     def _sanitize_datastream_name(
         self, dataset: str, type: str = "metrics", namespace: str = "default"
     ):
-=======
-    @lru_cache(maxsize=128)
-    def _sanitize_datastream_name(self, name: str):
->>>>>>> 47720861
         """Sanitize a datastream name."""
 
         full_datastream_name = f"{type}-{dataset}-{namespace}"
@@ -501,14 +497,6 @@
         next_publish = time.monotonic() + self._publish_frequency
         while self.publish_active:
             try:
-<<<<<<< HEAD
-                can_publish = next_publish <= time.monotonic()
-                if (
-                    can_publish
-                    and not self._gateway.active_connection_error
-                    and self._has_entries_to_publish()
-                ):
-=======
                 time_to_publish = next_publish <= time.monotonic()
 
                 can_publish = not self._gateway.active_connection_error
@@ -519,7 +507,6 @@
                 )
 
                 if time_to_publish and can_publish and should_publish:
->>>>>>> 47720861
                     try:
                         await self.async_do_publish()
                     finally:
