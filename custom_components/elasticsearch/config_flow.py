"""Config flow for Elastic."""

from dataclasses import dataclass

import homeassistant.helpers.config_validation as cv
import voluptuous as vol
from homeassistant import config_entries
from homeassistant.config_entries import SOURCE_IGNORE, SOURCE_IMPORT, ConfigEntry
from homeassistant.const import (
    CONF_ALIAS,
    CONF_API_KEY,
    CONF_PASSWORD,
    CONF_TIMEOUT,
    CONF_URL,
    CONF_USERNAME,
    CONF_VERIFY_SSL,
)
from homeassistant.core import callback
from homeassistant.data_entry_flow import FlowResult
from homeassistant.helpers import issue_registry as ir
from homeassistant.helpers.selector import selector

from .const import (
    CONF_EXCLUDED_DOMAINS,
    CONF_EXCLUDED_ENTITIES,
    CONF_ILM_ENABLED,
    CONF_ILM_POLICY_NAME,
    CONF_INCLUDED_DOMAINS,
    CONF_INCLUDED_ENTITIES,
    CONF_INDEX_FORMAT,
    CONF_INDEX_MODE,
    CONF_PUBLISH_ENABLED,
    CONF_PUBLISH_FREQUENCY,
    CONF_PUBLISH_MODE,
    CONF_SSL_CA_PATH,
    DOMAIN,
    ES_CHECK_PERMISSIONS_DATASTREAM,
    INDEX_MODE_DATASTREAM,
    INDEX_MODE_LEGACY,
    ONE_MINUTE,
    PUBLISH_MODE_ALL,
    PUBLISH_MODE_ANY_CHANGES,
    PUBLISH_MODE_STATE_CHANGES,
)
from .const import DOMAIN as ELASTIC_DOMAIN
from .errors import (
    AuthenticationRequired,
    CannotConnect,
    ClientError,
    InsufficientPrivileges,
    UnsupportedVersion,
    UntrustedCertificate,
)
from .es_gateway import ElasticsearchGateway
from .logger import LOGGER

DEFAULT_URL = "http://localhost:9200"
DEFAULT_ALIAS = "active-hass-index"
DEFAULT_INDEX_FORMAT = "hass-events"

DEFAULT_PUBLISH_ENABLED = True
DEFAULT_PUBLISH_FREQUENCY = ONE_MINUTE
DEFAULT_PUBLISH_MODE = PUBLISH_MODE_ANY_CHANGES
DEFAULT_VERIFY_SSL = True
DEFAULT_TIMEOUT_SECONDS = 30
DEFAULT_ILM_ENABLED = True
DEFAULT_ILM_POLICY_NAME = "home-assistant"
DEFAULT_INDEX_MODE = "datastream"


def build_new_options(existing_options: dict = None, user_input: dict = None):
    """Build the entire options validation schema."""
    if user_input is None:
        user_input = {}
    if existing_options is None:
        existing_options = {}
    options = {
        CONF_PUBLISH_ENABLED: user_input.get(
            CONF_PUBLISH_ENABLED,
            existing_options.get(CONF_PUBLISH_ENABLED, DEFAULT_PUBLISH_ENABLED),
        ),
        CONF_PUBLISH_FREQUENCY: user_input.get(
            CONF_PUBLISH_FREQUENCY,
            existing_options.get(CONF_PUBLISH_FREQUENCY, DEFAULT_PUBLISH_FREQUENCY),
        ),
        CONF_PUBLISH_MODE: user_input.get(
            CONF_PUBLISH_MODE,
            existing_options.get(CONF_PUBLISH_MODE, DEFAULT_PUBLISH_MODE),
        ),
        CONF_ALIAS: user_input.get(
            CONF_ALIAS, existing_options.get(CONF_ALIAS, DEFAULT_ALIAS)
        ),
        CONF_INDEX_FORMAT: user_input.get(
            CONF_INDEX_FORMAT,
            existing_options.get(CONF_INDEX_FORMAT, DEFAULT_INDEX_FORMAT),
        ),
        CONF_ILM_POLICY_NAME: user_input.get(
            CONF_ILM_POLICY_NAME,
            existing_options.get(CONF_ILM_POLICY_NAME, DEFAULT_ILM_POLICY_NAME),
        ),
        CONF_ILM_ENABLED: user_input.get(
            CONF_ILM_ENABLED,
            existing_options.get(CONF_ILM_ENABLED, DEFAULT_ILM_ENABLED),
        ),
        CONF_EXCLUDED_DOMAINS: user_input.get(
            CONF_EXCLUDED_DOMAINS, existing_options.get(CONF_EXCLUDED_DOMAINS, [])
        ),
        CONF_EXCLUDED_ENTITIES: user_input.get(
            CONF_EXCLUDED_ENTITIES, existing_options.get(CONF_EXCLUDED_ENTITIES, [])
        ),
        CONF_INCLUDED_DOMAINS: user_input.get(
            CONF_INCLUDED_DOMAINS, existing_options.get(CONF_INCLUDED_DOMAINS, [])
        ),
        CONF_INCLUDED_ENTITIES: user_input.get(
            CONF_INCLUDED_ENTITIES, existing_options.get(CONF_INCLUDED_ENTITIES, [])
        ),
    }

    return options


def build_new_data(existing_data: dict = None, user_input: dict = None):
    """Build the entire data validation schema."""
    if user_input is None:
        user_input = {}
    if existing_data is None:
        existing_data = {}

    data = {
        CONF_URL: user_input.get(CONF_URL, existing_data.get(CONF_URL, DEFAULT_URL)),
        CONF_TIMEOUT: user_input.get(
            CONF_TIMEOUT, existing_data.get(CONF_TIMEOUT, DEFAULT_TIMEOUT_SECONDS)
        ),
        CONF_VERIFY_SSL: user_input.get(
            CONF_VERIFY_SSL, existing_data.get(CONF_VERIFY_SSL, DEFAULT_VERIFY_SSL)
        ),
        CONF_SSL_CA_PATH: user_input.get(
            CONF_SSL_CA_PATH, existing_data.get(CONF_SSL_CA_PATH, None)
        ),
        CONF_INDEX_MODE: user_input.get(
            CONF_INDEX_MODE, existing_data.get(CONF_INDEX_MODE, DEFAULT_INDEX_MODE)
        ),
    }
    auth = {
        CONF_USERNAME: user_input.get(
            CONF_USERNAME, existing_data.get(CONF_USERNAME, None)
        ),
        CONF_PASSWORD: user_input.get(
            CONF_PASSWORD, existing_data.get(CONF_PASSWORD, None)
        ),
        CONF_API_KEY: user_input.get(
            CONF_API_KEY, existing_data.get(CONF_API_KEY, None)
        ),
    }

    # Set auth method based on the user input provided, only save relevant params
    if auth.get(CONF_USERNAME) or auth.get(CONF_PASSWORD):
        data[CONF_USERNAME] = auth.get(CONF_USERNAME)
        data[CONF_PASSWORD] = auth.get(CONF_PASSWORD)

    elif auth.get(CONF_API_KEY):
        data[CONF_API_KEY] = auth.get(CONF_API_KEY)

    if data.get(CONF_SSL_CA_PATH) and len(data.get(CONF_SSL_CA_PATH)) > 0:
        data[CONF_SSL_CA_PATH] = user_input[CONF_SSL_CA_PATH]

    return data


@dataclass
class ClusterCheckResult:
    """Result of cluster connection check."""

    success: bool
    errors: dict | None


class ElasticFlowHandler(config_entries.ConfigFlow, domain=ELASTIC_DOMAIN):
    """Handle an Elastic config flow."""

    VERSION = 5
    CONNECTION_CLASS = config_entries.CONN_CLASS_LOCAL_PUSH

    @staticmethod
    @callback
    def async_get_options_flow(config_entry):
        """Get the options flow for this handler."""
        return ElasticOptionsFlowHandler(config_entry)

    def __init__(self):
        """Initialize the Elastic flow."""
        self._cluster_check_result: ClusterCheckResult | None = None

    # Build the first step of the flow
    async def async_step_user(self, user_input=None):
        """Handle a flow initialized by the user."""
        if self._async_current_entries():
            return self.async_abort(reason="single_instance_allowed")

        return self.async_show_menu(
            step_id="user",
            menu_options={
                "api_key": "Authenticate via API Key",
                "basic_auth": "Authenticate via username/password",
                "no_auth": "No authentication",
            },
        )

    async def _handle_auth_flow(
        self,
        type: str,
        user_input: dict | None,
        data: dict | None = None,
        options: dict | None = None,
        retry=True,
    ):
        # Combines the logic from all the async_step_*_auth methods into a single method

        def build_auth_schema(data, type: str, errors=None, skip_common=False):
            """Build the authentication schema."""

            schema = {}
            if not skip_common:
                schema.update(
                    {
                        vol.Required(
                            CONF_URL,
                            default=data.get(CONF_URL, "http://localhost:9200"),
                        ): str,
                    }
                )

            if errors and errors["base"] == "untrusted_connection":
                schema.update(
                    {
                        vol.Required(
                            CONF_VERIFY_SSL,
                            default=data.get(CONF_VERIFY_SSL, DEFAULT_VERIFY_SSL),
                        ): bool,
                        vol.Optional(CONF_SSL_CA_PATH): str,
                    }
                )

            if type == "basic_auth":
                schema.update(
                    {
                        vol.Required(
                            CONF_USERNAME, default=data.get(CONF_USERNAME, "")
                        ): str,
                        vol.Required(
                            CONF_PASSWORD, default=data.get(CONF_PASSWORD, "")
                        ): str,
                    }
                )

            if type == "api_key":
                schema.update(
                    {
                        vol.Required(
                            CONF_API_KEY, default=data.get(CONF_API_KEY, "")
                        ): str,
                    }
                )

            if type == "no_auth":
                pass

            return schema

        effective_data = build_new_data(existing_data=data, user_input=user_input)

        # Handle initial view of form
        if user_input is None:
            return self.async_show_form(
                step_id=type,
                data_schema=vol.Schema(
                    build_auth_schema(
                        type=type,
                        data=effective_data,
                        errors=None,
                    )
                ),
            )

        # Figure out what we need to auth check for
        verify_permissions = ES_CHECK_PERMISSIONS_DATASTREAM

        if effective_data.get(CONF_INDEX_MODE) == INDEX_MODE_LEGACY:
            verify_permissions = None

        params = {
            "url": user_input.get("url"),
            "verify_certs": user_input.get("verify_ssl", True),
            "ca_certs": user_input.get("ssl_ca_path"),
            "verify_permissions": verify_permissions,
        }

        # Handle testing various authentication methods
        if type == "basic_auth":
            params[CONF_USERNAME] = user_input.get(CONF_USERNAME)
            params[CONF_PASSWORD] = user_input.get(CONF_PASSWORD)
        if type == "api_key":
            params[CONF_API_KEY] = user_input.get(CONF_API_KEY)

        result = await self._async_elasticsearch_login(**params)

        # Connection to Elasticsearch was successful. Create the entry.
        if result.success:
            return await self._async_create_entry(
                data={**effective_data},
                options=build_new_options(options),
            )

        if retry:
            # Connection was not successful, reshow this form showing the previous connection error, retaining any user input
            return self.async_show_form(
                step_id=type,
                data_schema=vol.Schema(
                    build_auth_schema(
                        type=type,
                        data=effective_data,
                        errors=result.errors,
                    )
                ),
                errors=result.errors,
            )
        else:
            return self.async_abort(reason="cannot_connect")

    async def async_step_no_auth(self, user_input=map | None):
        """Handle connection to an unsecured Elasticsearch cluster."""

        return await self._handle_auth_flow(user_input=user_input, type="no_auth")

    async def async_step_basic_auth(self, user_input=map | None):
        """Handle connection to an unsecured Elasticsearch cluster."""

        return await self._handle_auth_flow(user_input=user_input, type="basic_auth")

    async def async_step_api_key(self, user_input=map | None):
        """Handle connection to an unsecured Elasticsearch cluster."""

        return await self._handle_auth_flow(user_input=user_input, type="api_key")

<<<<<<< HEAD
=======
    async def async_step_import(self, import_config):
        """Import a config entry from configuration.yaml."""

        ir.async_create_issue(
            self.hass,
            domain=DOMAIN,
            issue_id="yaml_migration",
            issue_domain=DOMAIN,
            is_fixable=False,
            is_persistent=True,
            learn_more_url="https://github.com/legrego/homeassistant-elasticsearch/wiki/Migrating-from-YAML-configuration-to-UI-configuration",
            severity=ir.IssueSeverity.WARNING,
            translation_key="yaml_migration",
        )

        # Check if new config entry matches any existing config entries
        entries = self.hass.config_entries.async_entries(ELASTIC_DOMAIN)
        update_entry = None
        for entry in entries:
            if entry.source == SOURCE_IGNORE:
                continue
            if entry.data[CONF_URL] == import_config[CONF_URL]:
                update_entry = entry
                break

        # If we have more than one entry, we can't continue
        if len(entries) >= 1 and not update_entry:
            return self.async_abort(reason="single_instance_allowed")

        auth_method = "no_auth"
        if import_config.get(CONF_USERNAME):
            auth_method = "basic_auth"

        if import_config.get(CONF_API_KEY):
            auth_method = "api_key"

        return await self._handle_auth_flow(
            data={**update_entry.data, CONF_INDEX_MODE: INDEX_MODE_LEGACY}
            if update_entry
            else None,
            options=update_entry.options if update_entry else None,
            user_input=import_config,
            type=auth_method,
            retry=False,
        )

>>>>>>> 8c6274d1
    async def async_step_reauth(self, user_input) -> FlowResult:
        """Handle reauthorization."""
        entry = self.hass.config_entries.async_get_entry(self.context["entry_id"])
        assert entry is not None

        auth_method = "no_auth"
        if entry.data.get(CONF_USERNAME):
            auth_method = "basic_auth"

        if entry.data.get(CONF_API_KEY):
            auth_method = "api_key"

        return await self._handle_auth_flow(
            data=entry.data,
            user_input=user_input,
            options=entry.options,
            type=auth_method,
        )

    async def _async_elasticsearch_login(
        self,
        url: str,
        verify_certs: bool,
        ca_certs: str,
        username: str = None,
        password: str = None,
        api_key: str = None,
        timeout: int = 30,
        verify_permissions: dict | None = None,
    ) -> ClusterCheckResult:
        """Handle connection & authentication to Elasticsearch."""
        errors = {}

        try:
            await ElasticsearchGateway.test_connection(
                url=url,
                username=username,
                password=password,
                api_key=api_key,
                verify_certs=verify_certs,
                ca_certs=ca_certs,
                timeout=timeout,
                verify_permissions=verify_permissions,
            )

        except ClientError:
            # For a Client Error, try to initialize without SSL verification, if this works then there is a self-signed certificate being used
            try:
                await ElasticsearchGateway.test_connection(
                    url=url,
                    username=username,
                    password=password,
                    api_key=api_key,
                    verify_certs=False,
                    ca_certs=ca_certs,
                    timeout=timeout,
                    verify_permissions=verify_permissions,
                )

                errors["base"] = "untrusted_connection"
            except Exception:
                errors["base"] = "client_error"
        except UntrustedCertificate:
            errors["base"] = "untrusted_connection"
        except AuthenticationRequired:
            if api_key is not None:
                errors["base"] = "invalid_api_key"
            else:
                errors["base"] = "invalid_basic_auth"
        except InsufficientPrivileges:
            errors["base"] = "insufficient_privileges"
        except CannotConnect:
            errors["base"] = "cannot_connect"
        except UnsupportedVersion:
            errors["base"] = "unsupported_version"
        except Exception as ex:  # pylint: disable=broad-except
            LOGGER.error(
                "Unknown error connecting with Elasticsearch cluster. %s",
                ex,
            )
            errors["base"] = "cannot_connect"

        success = not errors
        return ClusterCheckResult(success, errors)

    async def _async_create_entry(self, data, options):
        """Create the config entry."""

        entries = self.hass.config_entries.async_entries(ELASTIC_DOMAIN)

        if len(entries) == 0:
            return self.async_create_entry(
                title=data.get(CONF_URL), data=data, options=options
            )

        entry = entries[0]

        self.hass.config_entries.async_update_entry(entry, data=data, options=options)

        # Reload the config entry otherwise devices will remain unavailable
        self.hass.async_create_task(
            self.hass.config_entries.async_reload(entry.entry_id)
        )

        return self.async_abort(reason="updated_entry")


class ElasticOptionsFlowHandler(config_entries.OptionsFlow):
    """Handle Elastic options."""

    def __init__(self, config_entry: ConfigEntry):
        """Initialize Elastic options flow."""
        self.config_entry = config_entry
        self.options = dict(config_entry.options)

    async def async_step_init(self, hass):  # pylint disable=unused-argument
        """Manage the Elastic options."""

        return await self.async_step_publish_options()

    async def async_step_publish_options(self, user_input=None):
        """Publish Options."""
        if user_input is not None:
            self.options.update(user_input)
            if (
                self.config_entry.data.get(CONF_INDEX_MODE, INDEX_MODE_DATASTREAM)
                == INDEX_MODE_DATASTREAM
            ):
                return await self._update_options()
            else:
                return await self.async_step_ilm_options()

        return self.async_show_form(
            step_id="publish_options",
            data_schema=vol.Schema(await self.async_build_publish_options_schema()),
        )

    async def async_step_ilm_options(self, user_input=None):
        """ILM Options."""
        errors = {}

        if user_input is not None:
            self.options.update(user_input)
            return await self._update_options()

        return self.async_show_form(
            step_id="ilm_options",
            data_schema=vol.Schema(self._build_ilm_options_schema()),
            errors=errors,
        )

    async def _update_options(self):
        """Update config entry options."""
        return self.async_create_entry(title="", data=self.options)

    def _get_config_value(self, key, default):
        current = self.options.get(key, default)
        if current is None:
            return default
        return current

    async def async_build_publish_options_schema(self):
        """Build the schema for publish options."""
        domains, entities = await self._async_get_domains_and_entities()

        current_excluded_domains = self._get_config_value(CONF_EXCLUDED_DOMAINS, [])
        current_included_domains = self._get_config_value(CONF_INCLUDED_DOMAINS, [])
        domain_options = self._dedup_list(
            domains + current_excluded_domains + current_included_domains
        )

        current_excluded_entities = self._get_config_value(CONF_EXCLUDED_ENTITIES, [])
        current_included_entities = self._get_config_value(CONF_INCLUDED_ENTITIES, [])
        entity_options = self._dedup_list(
            entities + current_excluded_entities + current_included_entities
        )

        schema = {
            vol.Required(
                CONF_PUBLISH_ENABLED,
                default=self._get_config_value(
                    CONF_PUBLISH_ENABLED, DEFAULT_PUBLISH_ENABLED
                ),
            ): bool,
            vol.Required(
                CONF_PUBLISH_FREQUENCY,
                default=self._get_config_value(
                    CONF_PUBLISH_FREQUENCY, DEFAULT_PUBLISH_FREQUENCY
                ),
            ): int,
            vol.Required(
                CONF_PUBLISH_MODE,
                default=self._get_config_value(CONF_PUBLISH_MODE, DEFAULT_PUBLISH_MODE),
            ): selector(
                {
                    "select": {
                        "options": [
                            {"label": "All entities", "value": PUBLISH_MODE_ALL},
                            {
                                "label": "Entities with state changes",
                                "value": PUBLISH_MODE_STATE_CHANGES,
                            },
                            {
                                "label": "Entities with state or attribute changes",
                                "value": PUBLISH_MODE_ANY_CHANGES,
                            },
                        ]
                    }
                }
            ),
            vol.Required(
                CONF_EXCLUDED_DOMAINS,
                default=current_excluded_domains,
            ): cv.multi_select(domain_options),
            vol.Required(
                CONF_EXCLUDED_ENTITIES,
                default=current_excluded_entities,
            ): cv.multi_select(entity_options),
            vol.Required(
                CONF_INCLUDED_DOMAINS,
                default=current_included_domains,
            ): cv.multi_select(domain_options),
            vol.Required(
                CONF_INCLUDED_ENTITIES,
                default=current_included_entities,
            ): cv.multi_select(entity_options),
        }

        if (
            self.show_advanced_options
            and self.config_entry.data.get(CONF_INDEX_MODE, DEFAULT_INDEX_MODE)
            != INDEX_MODE_DATASTREAM
        ):
            schema[
                vol.Required(
                    CONF_INDEX_FORMAT,
                    default=self._get_config_value(
                        CONF_INDEX_FORMAT, DEFAULT_INDEX_FORMAT
                    ),
                )
            ] = str

            schema[
                vol.Required(
                    CONF_ALIAS,
                    default=self._get_config_value(CONF_ALIAS, DEFAULT_ALIAS),
                )
            ] = str

        return schema

    def _build_ilm_options_schema(self):
        schema = {
            vol.Required(
                CONF_ILM_ENABLED, default=self._get_config_value(CONF_ILM_ENABLED, True)
            ): bool,
            vol.Required(
                CONF_ILM_POLICY_NAME,
                default=self._get_config_value(
                    CONF_ILM_POLICY_NAME, DEFAULT_ILM_POLICY_NAME
                ),
            ): str,
        }

        return schema

    def _dedup_list(self, list_to_dedup):
        return list(dict.fromkeys(list_to_dedup))

    @callback
    async def _async_get_domains_and_entities(self):
        states = self.hass.states.async_all()
        domains = set()
        entity_ids = []

        for state in states:
            entity_ids.append(state.entity_id)
            domains.add(state.domain)

        return sorted(domains), sorted(entity_ids)<|MERGE_RESOLUTION|>--- conflicted
+++ resolved
@@ -342,55 +342,6 @@
 
         return await self._handle_auth_flow(user_input=user_input, type="api_key")
 
-<<<<<<< HEAD
-=======
-    async def async_step_import(self, import_config):
-        """Import a config entry from configuration.yaml."""
-
-        ir.async_create_issue(
-            self.hass,
-            domain=DOMAIN,
-            issue_id="yaml_migration",
-            issue_domain=DOMAIN,
-            is_fixable=False,
-            is_persistent=True,
-            learn_more_url="https://github.com/legrego/homeassistant-elasticsearch/wiki/Migrating-from-YAML-configuration-to-UI-configuration",
-            severity=ir.IssueSeverity.WARNING,
-            translation_key="yaml_migration",
-        )
-
-        # Check if new config entry matches any existing config entries
-        entries = self.hass.config_entries.async_entries(ELASTIC_DOMAIN)
-        update_entry = None
-        for entry in entries:
-            if entry.source == SOURCE_IGNORE:
-                continue
-            if entry.data[CONF_URL] == import_config[CONF_URL]:
-                update_entry = entry
-                break
-
-        # If we have more than one entry, we can't continue
-        if len(entries) >= 1 and not update_entry:
-            return self.async_abort(reason="single_instance_allowed")
-
-        auth_method = "no_auth"
-        if import_config.get(CONF_USERNAME):
-            auth_method = "basic_auth"
-
-        if import_config.get(CONF_API_KEY):
-            auth_method = "api_key"
-
-        return await self._handle_auth_flow(
-            data={**update_entry.data, CONF_INDEX_MODE: INDEX_MODE_LEGACY}
-            if update_entry
-            else None,
-            options=update_entry.options if update_entry else None,
-            user_input=import_config,
-            type=auth_method,
-            retry=False,
-        )
-
->>>>>>> 8c6274d1
     async def async_step_reauth(self, user_input) -> FlowResult:
         """Handle reauthorization."""
         entry = self.hass.config_entries.async_get_entry(self.context["entry_id"])
