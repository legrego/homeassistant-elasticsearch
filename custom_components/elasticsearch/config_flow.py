--- conflicted
+++ resolved
@@ -291,54 +291,6 @@
             errors=result.errors,
         )
 
-<<<<<<< HEAD
-=======
-    async def async_step_import(self, import_config):
-        """Import a config entry from configuration.yaml."""
-
-        ir.async_create_issue(
-            self.hass,
-            domain=DOMAIN,
-            issue_id="yaml_migration",
-            issue_domain=DOMAIN,
-            is_fixable=False,
-            is_persistent=True,
-            learn_more_url="https://github.com/legrego/homeassistant-elasticsearch/wiki/Migrating-from-YAML-configuration-to-UI-configuration",
-            severity=ir.IssueSeverity.WARNING,
-            translation_key="yaml_migration",
-        )
-
-        # Check if new config entry matches any existing config entries
-        entries = self.hass.config_entries.async_entries(ELASTIC_DOMAIN)
-        for entry in entries:
-            # If source is ignore bypass host check and continue through loop
-            if entry.source == SOURCE_IGNORE:
-                continue
-
-            if entry.data[CONF_URL] == import_config[CONF_URL]:
-                self.hass.config_entries.async_update_entry(
-                    entry=entry,
-                    data=build_full_config(import_config),
-                    options=import_config,
-                )
-                return self.async_abort(reason="updated_entry")
-
-        if entries:
-            LOGGER.warning("Already configured. Only a single configuration possible.")
-            return self.async_abort(reason="single_instance_allowed")
-
-        self.config = build_full_config(import_config)
-        # Configure legacy yml to use legacy index mode
-        self.config[CONF_INDEX_MODE] = INDEX_MODE_LEGACY
-
-        result = await self._async_elasticsearch_login()
-
-        if result.success:
-            return await self._async_create_entry()
-
-        raise ConfigEntryNotReady
-
->>>>>>> 47720861
     async def async_step_reauth(self, user_input) -> FlowResult:
         """Handle reauthorization."""
         entry = self.hass.config_entries.async_get_entry(self.context["entry_id"])
