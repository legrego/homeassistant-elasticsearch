--- conflicted
+++ resolved
@@ -1,18 +1,11 @@
 """Publishes documents to Elasticsearch"""
 import asyncio
 import math
-<<<<<<< HEAD
-from pytz import utc
-from homeassistant.const import (
-    EVENT_STATE_CHANGED,
-)
-=======
 import socket
 from datetime import datetime
 from queue import Queue
 
 from homeassistant.const import EVENT_STATE_CHANGED
->>>>>>> a308af39
 from homeassistant.helpers import state as state_helper
 from pytz import utc
 
