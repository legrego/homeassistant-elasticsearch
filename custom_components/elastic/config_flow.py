--- conflicted
+++ resolved
@@ -1,11 +1,7 @@
 """Config flow for Elastic."""
 
 import os
-<<<<<<< HEAD
-import voluptuous as vol
-=======
 from typing import List
->>>>>>> a308af39
 
 import homeassistant.helpers.config_validation as cv
 import voluptuous as vol
@@ -18,20 +14,8 @@
     CONF_VERIFY_SSL,
 )
 from homeassistant.core import callback
-<<<<<<< HEAD
-from typing import List
-
-import homeassistant.helpers.config_validation as cv
 
 from .const import (
-    DOMAIN as ELASTIC_DOMAIN,
-    CONF_PUBLISH_ENABLED,
-    CONF_INDEX_FORMAT,
-    CONF_PUBLISH_FREQUENCY,
-=======
-
-from .const import (
->>>>>>> a308af39
     CONF_EXCLUDED_DOMAINS,
     CONF_EXCLUDED_ENTITIES,
     CONF_ILM_DELETE_AFTER,
