--- conflicted
+++ resolved
@@ -2,7 +2,6 @@
 
 import pytest
 from homeassistant.components.counter import DOMAIN as COUNTER_DOMAIN
-<<<<<<< HEAD
 from homeassistant.helpers import (
     area_registry,
     device_registry,
@@ -10,11 +9,7 @@
     floor_registry,
     label_registry,
 )
-from homeassistant.helpers.typing import HomeAssistantType
-=======
 from homeassistant.core import HomeAssistant
-from homeassistant.helpers import area_registry, device_registry, entity_registry
->>>>>>> 8c6274d1
 from homeassistant.setup import async_setup_component
 from pytest_homeassistant_custom_component.common import MockConfigEntry
 
@@ -85,11 +80,7 @@
 
 @pytest.mark.asyncio
 async def test_entity_with_device(
-<<<<<<< HEAD
-    hass: HomeAssistantType, mock_config_entry: MockConfigEntry
-=======
     hass: HomeAssistant, mock_config_entry: MockConfigEntry
->>>>>>> 8c6274d1
 ):
     """Entity with device returns details."""
     entity_area = area_registry.async_get(hass).async_create("entity area")
