--- conflicted
+++ resolved
@@ -1,4 +1,4 @@
-"""Tests for the DocumentPublisher class."""
+"""Tests for the DocumentCreator class."""
 
 from datetime import datetime
 from unittest import mock
@@ -24,13 +24,8 @@
     INDEX_MODE_LEGACY,
 )
 from custom_components.elasticsearch.es_doc_creator import DocumentCreator
-<<<<<<< HEAD
+from custom_components.elasticsearch.system_info import SystemInfoResult
 from tests.conftest import MockEntityState, mock_config_entry
-from homeassistant.core import State
-=======
-from custom_components.elasticsearch.system_info import SystemInfoResult
-from tests.conftest import mock_config_entry
->>>>>>> 155120bd
 from tests.const import (
     MOCK_LOCATION_DEVICE,
     MOCK_LOCATION_SERVER,
@@ -471,13 +466,10 @@
 
     expected = {
         "@timestamp": MOCK_NOON_APRIL_12TH_2023,
-<<<<<<< HEAD
-=======
         "agent.name": "My Home Assistant",
         "agent.type": "hass",
         "agent.version": "2099.1.2",
         "ecs.version": "1.0.0",
->>>>>>> 155120bd
         "event": {
             "action": "testing",
             "kind": "event",
@@ -496,20 +488,9 @@
         "hass.object_id": "test_1",
         "hass.object_id_lower": "test_1",
         "hass.value": 2.0,
-<<<<<<< HEAD
-        "agent.name": "My Home Assistant",
-        "agent.type": "hass",
-        "agent.version": "UNKNOWN",
-        "ecs.version": "1.0.0",
-        "host.architecture": "UNKNOWN",
-        "host.geo.location": {"lat": 99.0, "lon": 99.0},
-        "host.hostname": "UNKNOWN",
-        "host.os.name": "UNKNOWN",
-=======
         "host.architecture": "Test Arch",
         "host.hostname": "Test Host",
         "host.os.name": "Test OS",
->>>>>>> 155120bd
         "tags": None,
     }
 
